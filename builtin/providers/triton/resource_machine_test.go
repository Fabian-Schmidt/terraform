package triton

import (
	"fmt"
	"regexp"
	"testing"
	"time"

	"github.com/hashicorp/terraform/helper/acctest"
	"github.com/hashicorp/terraform/helper/resource"
	"github.com/hashicorp/terraform/terraform"
	"github.com/joyent/gosdc/cloudapi"
)

func TestAccTritonMachine_basic(t *testing.T) {
	machineName := fmt.Sprintf("acctest-%d", acctest.RandInt())
	config := fmt.Sprintf(testAccTritonMachine_basic, machineName)

	resource.Test(t, resource.TestCase{
		PreCheck:     func() { testAccPreCheck(t) },
		Providers:    testAccProviders,
		CheckDestroy: testCheckTritonMachineDestroy,
		Steps: []resource.TestStep{
			resource.TestStep{
				Config: config,
				Check: resource.ComposeTestCheckFunc(
					testCheckTritonMachineExists("triton_machine.test"),
					func(*terraform.State) error {
						time.Sleep(10 * time.Second)
						return nil
					},
				),
			},
		},
	})
}

func TestAccTritonMachine_dns(t *testing.T) {
	machineName := fmt.Sprintf("acctest-%d", acctest.RandInt())
	dns_output := fmt.Sprintf(testAccTritonMachine_dns, machineName)

	resource.Test(t, resource.TestCase{
		PreCheck:     func() { testAccPreCheck(t) },
		Providers:    testAccProviders,
		CheckDestroy: testCheckTritonMachineDestroy,
		Steps: []resource.TestStep{
			resource.TestStep{
				Config: dns_output,
				Check: resource.ComposeTestCheckFunc(
					testCheckTritonMachineExists("triton_machine.test"),
					func(*terraform.State) error {
						time.Sleep(10 * time.Second)
						return nil
					},
				),
			},
			resource.TestStep{
				Config: dns_output,
				Check: resource.TestMatchOutput(
					"domain_names", regexp.MustCompile(".*acctest-.*"),
				),
			},
		},
	})
}

func TestAccTritonMachine_nic(t *testing.T) {
	machineName := fmt.Sprintf("acctest-%d", acctest.RandInt())
	config := fmt.Sprintf(testAccTritonMachine_withnic, machineName, machineName)

	resource.Test(t, resource.TestCase{
		PreCheck:     func() { testAccPreCheck(t) },
		Providers:    testAccProviders,
		CheckDestroy: testCheckTritonMachineDestroy,
		Steps: []resource.TestStep{
			resource.TestStep{
				Config: config,
				Check: resource.ComposeTestCheckFunc(
					testCheckTritonMachineExists("triton_machine.test"),
					func(*terraform.State) error {
						time.Sleep(10 * time.Second)
						return nil
					},
					testCheckTritonMachineHasFabric("triton_machine.test", "triton_fabric.test"),
				),
			},
		},
	})
}

func TestAccTritonMachine_addnic(t *testing.T) {
	machineName := fmt.Sprintf("acctest-%d", acctest.RandInt())
	without := fmt.Sprintf(testAccTritonMachine_withoutnic, machineName, machineName)
	with := fmt.Sprintf(testAccTritonMachine_withnic, machineName, machineName)

	resource.Test(t, resource.TestCase{
		PreCheck:     func() { testAccPreCheck(t) },
		Providers:    testAccProviders,
		CheckDestroy: testCheckTritonMachineDestroy,
		Steps: []resource.TestStep{
			resource.TestStep{
				Config: without,
				Check: resource.ComposeTestCheckFunc(
					testCheckTritonMachineExists("triton_machine.test"),
					func(*terraform.State) error {
						time.Sleep(10 * time.Second)
						return nil
					},
					testCheckTritonMachineHasNoFabric("triton_machine.test", "triton_fabric.test"),
				),
			},
			resource.TestStep{
				Config: with,
				Check: resource.ComposeTestCheckFunc(
					testCheckTritonMachineExists("triton_machine.test"),
					testCheckTritonMachineHasFabric("triton_machine.test", "triton_fabric.test"),
				),
			},
		},
	})
}

func testCheckTritonMachineExists(name string) resource.TestCheckFunc {
	return func(s *terraform.State) error {
		// Ensure we have enough information in state to look up in API
		rs, ok := s.RootModule().Resources[name]
		if !ok {
			return fmt.Errorf("Not found: %s", name)
		}
		conn := testAccProvider.Meta().(*cloudapi.Client)

		rule, err := conn.GetMachine(rs.Primary.ID)
		if err != nil {
			return fmt.Errorf("Bad: Check Machine Exists: %s", err)
		}

		if rule == nil {
			return fmt.Errorf("Bad: Machine %q does not exist", rs.Primary.ID)
		}

		return nil
	}
}

func testCheckTritonMachineHasFabric(name, fabricName string) resource.TestCheckFunc {
	return func(s *terraform.State) error {
		// Ensure we have enough information in state to look up in API
		machine, ok := s.RootModule().Resources[name]
		if !ok {
			return fmt.Errorf("Not found: %s", name)
		}

		network, ok := s.RootModule().Resources[fabricName]
		if !ok {
			return fmt.Errorf("Not found: %s", fabricName)
		}
		conn := testAccProvider.Meta().(*cloudapi.Client)

		nics, err := conn.ListNICs(machine.Primary.ID)
		if err != nil {
			return fmt.Errorf("Bad: Check NICs Exist: %s", err)
		}

		for _, nic := range nics {
			if nic.Network == network.Primary.ID {
				return nil
			}
		}

		return fmt.Errorf("Bad: Machine %q does not have Fabric %q", machine.Primary.ID, network.Primary.ID)
	}
}

func testCheckTritonMachineHasNoFabric(name, fabricName string) resource.TestCheckFunc {
	return func(s *terraform.State) error {
		// Ensure we have enough information in state to look up in API
		machine, ok := s.RootModule().Resources[name]
		if !ok {
			return fmt.Errorf("Not found: %s", name)
		}

		network, ok := s.RootModule().Resources[fabricName]
		if !ok {
			return fmt.Errorf("Not found: %s", fabricName)
		}
		conn := testAccProvider.Meta().(*cloudapi.Client)

		nics, err := conn.ListNICs(machine.Primary.ID)
		if err != nil {
			return fmt.Errorf("Bad: Check NICs Exist: %s", err)
		}

		for _, nic := range nics {
			if nic.Network == network.Primary.ID {
				return fmt.Errorf("Bad: Machine %q has Fabric %q", machine.Primary.ID, network.Primary.ID)
			}
		}

		return nil
	}
}

func testCheckTritonMachineDestroy(s *terraform.State) error {
	conn := testAccProvider.Meta().(*cloudapi.Client)

	for _, rs := range s.RootModule().Resources {
		if rs.Type != "triton_machine" {
			continue
		}

		resp, err := conn.GetMachine(rs.Primary.ID)
		if err != nil {
			return nil
		}

		if resp != nil {
			return fmt.Errorf("Bad: Machine %q still exists", rs.Primary.ID)
		}
	}

	return nil
}

func TestAccTritonMachine_firewall(t *testing.T) {
	machineName := fmt.Sprintf("acctest-%d", acctest.RandInt())
	disabled_config := fmt.Sprintf(testAccTritonMachine_firewall_0, machineName)
	enabled_config := fmt.Sprintf(testAccTritonMachine_firewall_1, machineName)

	resource.Test(t, resource.TestCase{
		PreCheck:     func() { testAccPreCheck(t) },
		Providers:    testAccProviders,
		CheckDestroy: testCheckTritonMachineDestroy,
		Steps: []resource.TestStep{
			resource.TestStep{
				Config: enabled_config,
				Check: resource.ComposeTestCheckFunc(
					testCheckTritonMachineExists("triton_machine.test"),
					resource.TestCheckResourceAttr(
						"triton_machine.test", "firewall_enabled", "true"),
				),
			},
			resource.TestStep{
				Config: disabled_config,
				Check: resource.ComposeTestCheckFunc(
					testCheckTritonMachineExists("triton_machine.test"),
					resource.TestCheckResourceAttr(
						"triton_machine.test", "firewall_enabled", "false"),
				),
			},
			resource.TestStep{
				Config: enabled_config,
				Check: resource.ComposeTestCheckFunc(
					testCheckTritonMachineExists("triton_machine.test"),
					resource.TestCheckResourceAttr(
						"triton_machine.test", "firewall_enabled", "true"),
				),
			},
		},
	})
}

func TestAccTritonMachine_metadata(t *testing.T) {
	machineName := fmt.Sprintf("acctest-%d", acctest.RandInt())
	basic := fmt.Sprintf(testAccTritonMachine_metadata_1, machineName)
	add_metadata := fmt.Sprintf(testAccTritonMachine_metadata_1, machineName)
	add_metadata_2 := fmt.Sprintf(testAccTritonMachine_metadata_2, machineName)
	add_metadata_3 := fmt.Sprintf(testAccTritonMachine_metadata_3, machineName)

	resource.Test(t, resource.TestCase{
		PreCheck:     func() { testAccPreCheck(t) },
		Providers:    testAccProviders,
		CheckDestroy: testCheckTritonMachineDestroy,
		Steps: []resource.TestStep{
			resource.TestStep{
				Config: basic,
				Check: resource.ComposeTestCheckFunc(
					testCheckTritonMachineExists("triton_machine.test"),
				),
			},
			resource.TestStep{
				Config: add_metadata,
				Check: resource.ComposeTestCheckFunc(
					testCheckTritonMachineExists("triton_machine.test"),
					resource.TestCheckResourceAttr(
						"triton_machine.test", "user_data", "hello"),
				),
			},
			resource.TestStep{
				Config: add_metadata_2,
				Check: resource.ComposeTestCheckFunc(
					testCheckTritonMachineExists("triton_machine.test"),
					resource.TestCheckResourceAttr(
						"triton_machine.test",
						"tags.triton.cns.services", "test-cns-service"),
				),
			},
			resource.TestStep{
				Config: add_metadata_3,
				Check: resource.ComposeTestCheckFunc(
					testCheckTritonMachineExists("triton_machine.test"),
					resource.TestCheckResourceAttr(
						"triton_machine.test",
						"tags.triton.cns.services", "test-cns-service"),
				),
			},
		},
	})
}

var testAccTritonMachine_basic = `
resource "triton_machine" "test" {
  name = "%s"
<<<<<<< HEAD
  package = "g4-general-4G"
=======
  package = "g4-highcpu-128M"
>>>>>>> 71dc5ea1
  image = "c20b4b7c-e1a6-11e5-9a4d-ef590901732e"

  tags = {
	test = "hello!"
  }
}
`

var testAccTritonMachine_firewall_0 = `
resource "triton_machine" "test" {
  name = "%s"
<<<<<<< HEAD
  package = "g4-general-4G"
=======
  package = "g4-highcpu-128M"
>>>>>>> 71dc5ea1
  image = "c20b4b7c-e1a6-11e5-9a4d-ef590901732e"

	firewall_enabled = 0
}
`
var testAccTritonMachine_firewall_1 = `
resource "triton_machine" "test" {
  name = "%s"
<<<<<<< HEAD
  package = "g4-general-4G"
=======
  package = "g4-highcpu-128M"
>>>>>>> 71dc5ea1
  image = "c20b4b7c-e1a6-11e5-9a4d-ef590901732e"

	firewall_enabled = 1
}
`

var testAccTritonMachine_metadata_1 = `
resource "triton_machine" "test" {
  name = "%s"
<<<<<<< HEAD
  package = "g4-general-4G"
=======
  package = "g4-highcpu-128M"
>>>>>>> 71dc5ea1
  image = "c20b4b7c-e1a6-11e5-9a4d-ef590901732e"

  user_data = "hello"

  tags = {
    test = "hello!"
	}
}
`
var testAccTritonMachine_metadata_2 = `
variable "tags" {
  default = {
    test = "hello!"
    triton.cns.services = "test-cns-service"
  }
}
resource "triton_machine" "test" {
  name = "%s"
  package = "g4-highcpu-128M"
  image = "c20b4b7c-e1a6-11e5-9a4d-ef590901732e"

  user_data = "hello"

  tags = "${var.tags}"
}
`
var testAccTritonMachine_metadata_3 = `
resource "triton_machine" "test" {
  name = "%s"
  package = "g4-highcpu-128M"
  image = "c20b4b7c-e1a6-11e5-9a4d-ef590901732e"

  user_data = "hello"

  tags = {
    test = "hello!"
    triton.cns.services = "test-cns-service"
  }
}
`
var testAccTritonMachine_withnic = `
resource "triton_fabric" "test" {
  name = "%s-network"
  description = "test network"
  vlan_id = 2 # every DC seems to have a vlan 2 available

  subnet = "10.0.0.0/22"
  gateway = "10.0.0.1"
  provision_start_ip = "10.0.0.5"
  provision_end_ip = "10.0.3.250"

  resolvers = ["8.8.8.8", "8.8.4.4"]
}

resource "triton_machine" "test" {
  name = "%s"
<<<<<<< HEAD
  package = "g4-general-4G"
=======
  package = "g4-highcpu-128M"
>>>>>>> 71dc5ea1
  image = "842e6fa6-6e9b-11e5-8402-1b490459e334"

  tags = {
    test = "hello!"
	}

  nic { network = "${triton_fabric.test.id}" }
}
`

var testAccTritonMachine_withoutnic = `
resource "triton_fabric" "test" {
  name = "%s-network"
  description = "test network"
  vlan_id = 2 # every DC seems to have a vlan 2 available

  subnet = "10.0.0.0/22"
  gateway = "10.0.0.1"
  provision_start_ip = "10.0.0.5"
  provision_end_ip = "10.0.3.250"

  resolvers = ["8.8.8.8", "8.8.4.4"]
}

resource "triton_machine" "test" {
  name = "%s"
<<<<<<< HEAD
  package = "g4-general-4G"
=======
  package = "g4-highcpu-128M"
>>>>>>> 71dc5ea1
  image = "842e6fa6-6e9b-11e5-8402-1b490459e334"

  tags = {
    test = "hello!"
	}
}
`

var testAccTritonMachine_dns = `
provider "triton" {
}

resource "triton_machine" "test" {
  name = "%s"
  package = "g4-highcpu-128M"
  image = "e1faace4-e19b-11e5-928b-83849e2fd94a"
}
output "domain_names" {
  value = "${join(", ", triton_machine.test.domain_names)}"
}
`<|MERGE_RESOLUTION|>--- conflicted
+++ resolved
@@ -310,11 +310,7 @@
 var testAccTritonMachine_basic = `
 resource "triton_machine" "test" {
   name = "%s"
-<<<<<<< HEAD
-  package = "g4-general-4G"
-=======
-  package = "g4-highcpu-128M"
->>>>>>> 71dc5ea1
+  package = "g4-general-4G"
   image = "c20b4b7c-e1a6-11e5-9a4d-ef590901732e"
 
   tags = {
@@ -326,11 +322,7 @@
 var testAccTritonMachine_firewall_0 = `
 resource "triton_machine" "test" {
   name = "%s"
-<<<<<<< HEAD
-  package = "g4-general-4G"
-=======
-  package = "g4-highcpu-128M"
->>>>>>> 71dc5ea1
+  package = "g4-general-4G"
   image = "c20b4b7c-e1a6-11e5-9a4d-ef590901732e"
 
 	firewall_enabled = 0
@@ -339,11 +331,7 @@
 var testAccTritonMachine_firewall_1 = `
 resource "triton_machine" "test" {
   name = "%s"
-<<<<<<< HEAD
-  package = "g4-general-4G"
-=======
-  package = "g4-highcpu-128M"
->>>>>>> 71dc5ea1
+  package = "g4-general-4G"
   image = "c20b4b7c-e1a6-11e5-9a4d-ef590901732e"
 
 	firewall_enabled = 1
@@ -353,11 +341,7 @@
 var testAccTritonMachine_metadata_1 = `
 resource "triton_machine" "test" {
   name = "%s"
-<<<<<<< HEAD
-  package = "g4-general-4G"
-=======
-  package = "g4-highcpu-128M"
->>>>>>> 71dc5ea1
+  package = "g4-general-4G"
   image = "c20b4b7c-e1a6-11e5-9a4d-ef590901732e"
 
   user_data = "hello"
@@ -414,11 +398,7 @@
 
 resource "triton_machine" "test" {
   name = "%s"
-<<<<<<< HEAD
-  package = "g4-general-4G"
-=======
-  package = "g4-highcpu-128M"
->>>>>>> 71dc5ea1
+  package = "g4-general-4G"
   image = "842e6fa6-6e9b-11e5-8402-1b490459e334"
 
   tags = {
@@ -445,11 +425,7 @@
 
 resource "triton_machine" "test" {
   name = "%s"
-<<<<<<< HEAD
-  package = "g4-general-4G"
-=======
-  package = "g4-highcpu-128M"
->>>>>>> 71dc5ea1
+  package = "g4-general-4G"
   image = "842e6fa6-6e9b-11e5-8402-1b490459e334"
 
   tags = {
